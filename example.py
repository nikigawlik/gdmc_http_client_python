--- conflicted
+++ resolved
@@ -22,16 +22,6 @@
 import mapUtils
 from worldLoader import WorldSlice
 
-<<<<<<< HEAD
-# x position, z position, x size, z size
-area = (0, 0, 128, 128)  # default build area
-
-# Do we send blocks in batches to speed up the generation process?
-USE_BATCHING = True
-
-# define a function for easier heightmap access
-# heightmap coordinates are not equal to world coordinates!
-=======
 # Do we send blocks in batches to speed up the generation process?
 USE_BATCHING = True
 
@@ -48,7 +38,6 @@
     z2 = buildArea["zTo"]
     # print(buildArea)
     area = (x1, z1, x2 - x1, z2 - z1)
->>>>>>> a37e6c45
 
 
 def heightAt(x, z):
@@ -57,11 +46,6 @@
     # Heightmap coordinates are not equal to world coordinates!
     return heightmap[(x - area[0], z - area[1])]
 
-<<<<<<< HEAD
-# a wrapper function for setting blocks
-
-=======
->>>>>>> a37e6c45
 
 def setBlock(x, y, z, block):
     """Place blocks or add them to batch."""
@@ -71,11 +55,6 @@
     else:
         interfaceUtils.setBlock(x, y, z, block)
 
-<<<<<<< HEAD
-# function that builds a small house
-
-=======
->>>>>>> a37e6c45
 
 def buildHouse(x1, y1, z1, x2, y2, z2):
     """Build a small house."""
@@ -118,16 +97,9 @@
                 for x in range(x1, x2):
                     setBlock(x, y2 + halfI, z, "bricks")
 
-<<<<<<< HEAD
-# build up to a hundred random houses and remember them to avoid overlaps
-
-
-def rectanglesOverlap(r1, r2):
-=======
 
 def rectanglesOverlap(r1, r2):
     """Check that r1 and r2 do not overlap."""
->>>>>>> a37e6c45
     if (r1[0] >= r2[0] + r2[2]) or (r1[0] + r1[2] <= r2[0]) or (r1[1] + r1[3] <= r2[1]) or (r1[1] >= r2[1] + r2[3]):
         return False
     else:
@@ -135,39 +107,12 @@
 
 
 if __name__ == '__main__':
-<<<<<<< HEAD
-    # see if a build area has been specified
-    # you can set a build area in minecraft using the /setbuildarea command
-    buildArea = interfaceUtils.requestBuildArea()
-    if buildArea != -1:
-        x1 = buildArea["xFrom"]
-        z1 = buildArea["zFrom"]
-        x2 = buildArea["xTo"]
-        z2 = buildArea["zTo"]
-        # print(buildArea)
-        area = (x1, z1, x2 - x1, z2 - z1)
-
-    print("Build area is at position %s, %s with size %s, %s" % area)
-=======
     """Generate a village within the target area."""
     print("Build area is at position {}, {} with size {}, {}".format(*area))
->>>>>>> a37e6c45
 
     # load the world data
     # this uses the /chunks endpoint in the background
     worldSlice = WorldSlice(area)
-<<<<<<< HEAD
-    # heightmap = worldSlice.heightmaps["MOTION_BLOCKING"]
-    # heightmap = worldSlice.heightmaps["MOTION_BLOCKING_NO_LEAVES"]
-    # heightmap = worldSlice.heightmaps["OCEAN_FLOOR"]
-    # heightmap = worldSlice.heightmaps["WORLD_SURFACE"]
-
-    # caclulate a heightmap that ignores trees:
-    heightmap = mapUtils.calcGoodHeightmap(worldSlice)
-
-    # show the heightmap as an image
-    # mapUtils.visualize(heightmap, title="heightmap")
-=======
 
     # caclulate a heightmap suitable for building:
     heightmap = mapUtils.calcGoodHeightmap(worldSlice)
@@ -180,7 +125,6 @@
 
     # show the heightmap as an image
     # >>> mapUtils.visualize(heightmap, title="heightmap")
->>>>>>> a37e6c45
 
     # build a fence around the perimeter
     for x in range(area[0], area[0] + area[2]):
@@ -206,11 +150,8 @@
 
     houses = []
     for i in range(100):
-<<<<<<< HEAD
-=======
 
         # pick random rectangle to place new house
->>>>>>> a37e6c45
         houseSizeX = random.randrange(5, 25)
         houseSizeZ = random.randrange(5, 25)
         houseX = random.randrange(
@@ -219,10 +160,7 @@
             area[1] + houseSizeZ + 1, area[1] + area[3] - houseSizeZ - 1)
         houseRect = (houseX, houseZ, houseSizeX, houseSizeZ)
 
-<<<<<<< HEAD
-=======
         # check whether there are any overlaps
->>>>>>> a37e6c45
         overlapsExisting = False
         for house in houses:
             if rectanglesOverlap(houseRect, house):
@@ -230,16 +168,10 @@
                 break
 
         if not overlapsExisting:
-<<<<<<< HEAD
-            houses.append(houseRect)
-            print("building house at %i, %i with size %i,%i" % houseRect)
-
-=======
 
             print("building house at {}, {} with size {},{}".format(houseRect))
 
             # find the lowest corner of the house and give it a random height
->>>>>>> a37e6c45
             houseY = min(
                 heightAt(houseX, houseZ),
                 heightAt(houseX + houseSizeX - 1, houseZ),
@@ -248,13 +180,6 @@
             ) - 1
             houseSizeY = random.randrange(4, 7)
 
-<<<<<<< HEAD
-            buildHouse(houseX, houseY, houseZ, houseX + houseSizeX,
-                       houseY + houseSizeY, houseZ + houseSizeZ)
-
-    if USE_BATCHING:
-        # we need to send remaining blocks in the buffer at the end of the program, when using batching
-=======
             # build the house!
             buildHouse(houseX, houseY, houseZ, houseX + houseSizeX,
                        houseY + houseSizeY, houseZ + houseSizeZ)
@@ -262,5 +187,4 @@
 
     if USE_BATCHING:
         # we need to send any blocks remaining in the buffer
->>>>>>> a37e6c45
         interfaceUtils.sendBlocks()